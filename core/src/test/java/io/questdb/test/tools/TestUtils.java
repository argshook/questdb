/*******************************************************************************
 *     ___                  _   ____  ____
 *    / _ \ _   _  ___  ___| |_|  _ \| __ )
 *   | | | | | | |/ _ \/ __| __| | | |  _ \
 *   | |_| | |_| |  __/\__ \ |_| |_| | |_) |
 *    \__\_\\__,_|\___||___/\__|____/|____/
 *
 *  Copyright (c) 2014-2019 Appsicle
 *  Copyright (c) 2019-2020 QuestDB
 *
 *  Licensed under the Apache License, Version 2.0 (the "License");
 *  you may not use this file except in compliance with the License.
 *  You may obtain a copy of the License at
 *
 *  http://www.apache.org/licenses/LICENSE-2.0
 *
 *  Unless required by applicable law or agreed to in writing, software
 *  distributed under the License is distributed on an "AS IS" BASIS,
 *  WITHOUT WARRANTIES OR CONDITIONS OF ANY KIND, either express or implied.
 *  See the License for the specific language governing permissions and
 *  limitations under the License.
 *
 ******************************************************************************/

package io.questdb.test.tools;

<<<<<<< HEAD
import io.questdb.cairo.ColumnType;
import io.questdb.cairo.sql.Record;
import io.questdb.cairo.sql.RecordCursor;
import io.questdb.cairo.sql.RecordMetadata;
import io.questdb.std.*;
import io.questdb.std.datetime.microtime.TimestampFormatUtils;
import io.questdb.std.datetime.millitime.DateFormatUtils;
=======
import io.questdb.cairo.*;
import io.questdb.cairo.sql.*;
import io.questdb.griffin.CompiledQuery;
import io.questdb.griffin.SqlCompiler;
import io.questdb.griffin.SqlException;
import io.questdb.griffin.SqlExecutionContext;
import io.questdb.griffin.model.IntervalUtils;
import io.questdb.std.*;
import io.questdb.std.datetime.microtime.Timestamps;
import io.questdb.std.str.MutableCharSink;
>>>>>>> d503a5de
import io.questdb.std.str.Path;
import org.junit.Assert;

import java.io.*;

public final class TestUtils {

    private static final RecordCursorPrinter printer = new RecordCursorPrinter();

    private TestUtils() {
    }

    public static void assertContains(CharSequence _this, CharSequence that) {
        if (Chars.contains(_this, that)) {
            return;
        }
        Assert.fail("'" + _this.toString() + "' does not contain: " + that);
    }

    public static void assertEquals(RecordCursor cursorExpected, RecordMetadata metadataExpected, RecordCursor cursorActual, RecordMetadata metadataActual) {
        assertEquals(metadataExpected, metadataActual);
        Record r = cursorExpected.getRecord();
        Record l = cursorActual.getRecord();
        long rowIndex = 0;
        while (cursorExpected.hasNext()) {
            if (!cursorActual.hasNext()) {
                Assert.fail("Actual cursor does not have record at " + rowIndex);
            }
            rowIndex++;
            for (int i = 0; i < metadataExpected.getColumnCount(); i++) {
                String columnName = metadataExpected.getColumnName(i);
                try {
                    switch (metadataExpected.getColumnType(i)) {
                        case ColumnType.DATE:
                            Assert.assertEquals(r.getDate(i), l.getDate(i));
                            break;
                        case ColumnType.TIMESTAMP:
                            Assert.assertEquals(r.getTimestamp(i), l.getTimestamp(i));
                            break;
                        case ColumnType.DOUBLE:
                            Assert.assertEquals(r.getDouble(i), l.getDouble(i), Numbers.MAX_SCALE);
                            break;
                        case ColumnType.FLOAT:
                            Assert.assertEquals(r.getFloat(i), l.getFloat(i), 4);
                            break;
                        case ColumnType.INT:
                            Assert.assertEquals(r.getInt(i), l.getInt(i));
                            break;
                        case ColumnType.STRING:
                            TestUtils.assertEquals(r.getStr(i), l.getStr(i));
                            break;
                        case ColumnType.SYMBOL:
                            Assert.assertEquals(r.getSym(i), l.getSym(i));
                            break;
                        case ColumnType.SHORT:
                            Assert.assertEquals(r.getShort(i), l.getShort(i));
                            break;
                        case ColumnType.CHAR:
                            Assert.assertEquals(r.getChar(i), l.getChar(i));
                            break;
                        case ColumnType.LONG:
                            Assert.assertEquals(r.getLong(i), l.getLong(i));
                            break;
                        case ColumnType.BYTE:
                            Assert.assertEquals(r.getByte(i), l.getByte(i));
                            break;
                        case ColumnType.BOOLEAN:
                            Assert.assertEquals(r.getBool(i), l.getBool(i));
                            break;
                        case ColumnType.BINARY:
                            Assert.assertTrue(areEqual(r.getBin(i), l.getBin(i)));
                            break;
                        case ColumnType.LONG256:
                            assertEquals(r.getLong256A(i), l.getLong256A(i));
                            break;
                        default:
                            // Unknown record type.
                            assert false;
                            break;
                    }
                } catch (AssertionError e) {
                    throw new AssertionError(String.format("Row %d column %s %s", rowIndex, columnName, e.getMessage()));
                }
            }
        }

        Assert.assertFalse("Expected cursor misses record " + rowIndex, cursorActual.hasNext());
    }

    private static void assertEquals(Long256 expected, Long256 actual) {
        if (expected == actual) return;
        if (actual == null) {
            Assert.fail("Expected " + toHexString(expected) +", but was: null");
        }

        if (expected.getLong0() != actual.getLong0()
                || expected.getLong1() != actual.getLong1()
                || expected.getLong2() != actual.getLong2()
                || expected.getLong3() != actual.getLong3()) {
                    Assert.assertEquals(toHexString(expected), toHexString(actual));
                }
    }

    private static String toHexString(Long256 expected) {
        return Long.toHexString(expected.getLong0()) + " " +
                Long.toHexString(expected.getLong1()) + " " +
                Long.toHexString(expected.getLong2()) + " " +
                Long.toHexString(expected.getLong3());
    }

    public static boolean areEqual(BinarySequence a, BinarySequence b) {
        if (a == b) return true;
        if (a == null || b == null) return false;

        if (a.length() != b.length()) return false;
        for (int i = 0; i < a.length(); i++) {
            if (a.byteAt(i) != b.byteAt(i)) return false;
        }
        return true;
    }

    private static void assertEquals(RecordMetadata metadataExpected, RecordMetadata metadataActual) {
        Assert.assertEquals("Column count must be same", metadataExpected.getColumnCount(), metadataActual.getColumnCount());
        for (int i = 0, n = metadataExpected.getColumnCount(); i < n; i++) {
            Assert.assertEquals("Column name " + i, metadataExpected.getColumnName(i), metadataActual.getColumnName(i));
            Assert.assertEquals("Column type " + i, metadataExpected.getColumnType(i), metadataActual.getColumnType(i));
        }
    }

    public static void assertEquals(File a, File b) {
        try (Path path = new Path()) {
            path.of(a.getAbsolutePath()).$();
            long fda = Files.openRO(path);
            Assert.assertNotEquals(-1, fda);

            try {
                path.of(b.getAbsolutePath()).$();
                long fdb = Files.openRO(path);
                Assert.assertNotEquals(-1, fdb);
                try {

                    Assert.assertEquals(Files.length(fda), Files.length(fdb));

                    long bufa = Unsafe.malloc(4096);
                    long bufb = Unsafe.malloc(4096);

                    long offset = 0;
                    try {

                        while (true) {
                            long reada = Files.read(fda, bufa, 4096, offset);
                            long readb = Files.read(fdb, bufb, 4096, offset);
                            Assert.assertEquals(reada, readb);

                            if (reada == 0) {
                                break;
                            }

                            offset += reada;

                            for (int i = 0; i < reada; i++) {
                                Assert.assertEquals(Unsafe.getUnsafe().getByte(bufa + i), Unsafe.getUnsafe().getByte(bufb + i));
                            }
                        }
                    } finally {
                        Unsafe.free(bufa, 4096);
                        Unsafe.free(bufb, 4096);
                    }
                } finally {
                    Files.close(fdb);
                }
            } finally {
                Files.close(fda);
            }
        }
    }

    public static void assertEquals(File a, CharSequence actual) {
        try (Path path = new Path()) {
            path.of(a.getAbsolutePath()).$();
            long fda = Files.openRO(path);
            Assert.assertNotEquals(-1, fda);

            try {
                long bufa = Unsafe.malloc(4096);
                final long str = toMemory(actual);
                long offset = 0;
                long strp = str;
                try {

                    while (true) {
                        long reada = Files.read(fda, bufa, 4096, offset);

                        if (reada == 0) {
                            break;
                        }

                        for (int i = 0; i < reada; i++) {
                            byte b = Unsafe.getUnsafe().getByte(bufa + i);
                            if (b == 13) {
                                continue;
                            }
                            byte bb= Unsafe.getUnsafe().getByte(strp);
                            strp++;
                            if (b != bb) {
                                Assert.fail(
                                        "expected: '" + (char) (bb) + "'(" + bb + ")" +
                                                ", actual: '" + (char) (b) + "'(" + b + ")" +
                                                ", at: " + (offset + i - 1));
                            }
                        }

                        offset += reada;
                    }

                    Assert.assertEquals(strp - str, actual.length());
                } finally {
                    Unsafe.free(bufa, 4096);
                    Unsafe.free(str, actual.length());
                }
            } finally {
                Files.close(fda);
            }
        }
    }

    public static void assertEquals(CharSequence expected, CharSequence actual) {
        assertEquals(null, expected, actual);
    }

    public static void assertEquals(String message, CharSequence expected, CharSequence actual) {
        if (expected == null && actual == null) {
            return;
        }

        if (expected != null && actual == null) {
            Assert.fail("Expected: \n`" + expected + "`but have NULL");
        }

        if (expected == null) {
            Assert.fail("Expected: NULL but have \n`" + actual + "`\n");
        }

        if (expected.length() != actual.length()) {
            Assert.assertEquals(message, expected, actual);
        }

        for (int i = 0; i < expected.length(); i++) {
            if (expected.charAt(i) != actual.charAt(i)) {
                Assert.assertEquals(message, expected, actual);
            }
        }
    }

    public static void assertEquals(BinarySequence bs, BinarySequence actBs, long actualLen) {
        if (bs == null) {
            Assert.assertNull(actBs);
            Assert.assertEquals(-1, actualLen);
        } else {
            Assert.assertEquals(bs.length(), actBs.length());
            Assert.assertEquals(bs.length(), actualLen);
            for (long l = 0, z = bs.length(); l < z; l++) {
                byte b1 = bs.byteAt(l);
                byte b2 = actBs.byteAt(l);
                if (b1 != b2) {
                    Assert.fail("Failed comparison at [" + l + "], expected: " + b1 + ", actual: " + b2);
                }
                Assert.assertEquals(bs.byteAt(l), actBs.byteAt(l));
            }
        }
    }

    public static void assertFileContentsEquals(Path expected, Path actual) throws IOException {
        try (BufferedInputStream expectedStream = new BufferedInputStream(new FileInputStream(expected.toString()));
             BufferedInputStream actualStream = new BufferedInputStream(new FileInputStream(actual.toString()))) {
            int byte1, byte2;
            long length = 0;
            do {
                length++;
                byte1 = expectedStream.read();
                byte2 = actualStream.read();
            } while (byte1 == byte2 && byte1 > 0);

            if (byte1 != byte2) {
                Assert.fail("Files are different at offset " + (length - 1));
            }
        }
    }

    public static void assertMemoryLeak(LeakProneCode runnable) throws Exception {
        Path.clearThreadLocals();
        long mem = Unsafe.getMemUsed();
        long fileCount = Files.getOpenFileCount();
        runnable.run();
        Path.clearThreadLocals();
        Assert.assertEquals(fileCount, Files.getOpenFileCount());
        Assert.assertEquals(mem, Unsafe.getMemUsed());
    }

    public static void copyMimeTypes(String targetDir) throws IOException {
        try (InputStream stream = TestUtils.class.getResourceAsStream("/site/conf/mime.types")) {
            Assert.assertNotNull(stream);
            final File target = new File(targetDir, "conf/mime.types");
            target.getParentFile().mkdirs();
            try (FileOutputStream fos = new FileOutputStream(target)) {
                byte[] buffer = new byte[1024 * 1204];
                int len;
                while ((len = stream.read(buffer)) > 0) {
                    fos.write(buffer, 0, len);
                }
            }
        }
    }

    public static String readStringFromFile(File file) {
        try {
            try (FileInputStream fis = new FileInputStream(file)) {
                byte[] buffer
                        = new byte[(int) fis.getChannel().size()];
                int totalRead = 0;
                int read;
                while (totalRead < buffer.length
                        && (read = fis.read(buffer, totalRead, buffer.length - totalRead)) > 0) {
                    totalRead += read;
                }
                return new String(buffer, Files.UTF_8);
            }
        } catch (IOException e) {
            throw new RuntimeException("Cannot read from " + file.getAbsolutePath(), e);
        }
    }

    public static long toMemory(CharSequence sequence) {
        long ptr = Unsafe.malloc(sequence.length());
        Chars.asciiStrCpy(sequence, sequence.length(), ptr);
        return ptr;
    }

    // used in tests
    public static void writeStringToFile(File file, String s) throws IOException {
        try (FileOutputStream fos = new FileOutputStream(file)) {
            fos.write(s.getBytes(Files.UTF_8));
        }
    }

<<<<<<< HEAD
    public static void assertEquals(RecordCursor cursorExpected, RecordMetadata metadataExpected, RecordCursor cursorActual, RecordMetadata metadataActual) {
        assertEquals(metadataExpected, metadataActual);
        Record r = cursorExpected.getRecord();
        Record l = cursorActual.getRecord();
        long rowNum = 0;
        while (cursorExpected.hasNext()) {
            Assert.assertTrue("Actual cursor does not have record at " + rowNum++, cursorActual.hasNext());
            for (int i = 0; i < metadataExpected.getColumnCount(); i++) {
                String columnName = metadataExpected.getColumnName(i);
                try {
                    switch (metadataExpected.getColumnType(i)) {
                        case ColumnType.DATE:
                            Assert.assertEquals(r.getDate(i), l.getDate(i));
                            break;
                        case ColumnType.TIMESTAMP:
                            Assert.assertEquals(r.getTimestamp(i), l.getTimestamp(i));
                            break;
                        case ColumnType.DOUBLE:
                            Assert.assertEquals(r.getDouble(i), l.getDouble(i), Numbers.MAX_SCALE);
                            break;
                        case ColumnType.FLOAT:
                            Assert.assertEquals(r.getFloat(i), l.getFloat(i), 4);
                            break;
                        case ColumnType.INT:
                            Assert.assertEquals(r.getInt(i), l.getInt(i));
                            break;
                        case ColumnType.STRING:
                            Assert.assertEquals(r.getStr(i), l.getStr(i));
                            break;
                        case ColumnType.SYMBOL:
                            // null == null
                            if (r.getSym(i) != l.getSym(i)) {
                                Assert.assertEquals(r.getSym(i).toString(), l.getSym(i).toString());
                            }
                            break;
                        case ColumnType.SHORT:
                            Assert.assertEquals(r.getShort(i), l.getShort(i));
                            break;
                        case ColumnType.CHAR:
                            Assert.assertEquals(r.getChar(i), l.getChar(i));
                            break;
                        case ColumnType.LONG:
                            Assert.assertEquals(r.getLong(i), l.getLong(i));
                            break;
                        case ColumnType.BYTE:
                            Assert.assertEquals(r.getByte(i), l.getByte(i));
                            break;
                        case ColumnType.BOOLEAN:
                            Assert.assertEquals(r.getBool(i), l.getBool(i));
                            break;
                        case ColumnType.BINARY:
                            Assert.assertTrue(columnName, areEqual(r.getBin(i), l.getBin(i)));
                            break;
                        case ColumnType.LONG256:
                            Assert.assertTrue(columnName, areEqual(r.getLong256A(i), l.getLong256A(i)));
                            break;
                        default:
                            // Unknown record type.
                            assert false;
                            break;
                    }
                } catch (AssertionError e) {
                    throw new AssertionError(String.format("Row %d column %s %s", i, columnName, e.getMessage()));
                }
            }
        }
    }

    private static boolean areEqual(Long256 a, Long256 b) {
        return a.getLong0() == b.getLong0()
                && a.getLong1() == b.getLong1()
                && a.getLong2() == b.getLong2()
                && a.getLong3() == b.getLong3();
    }

    public static boolean areEqual(BinarySequence a, BinarySequence b) {
        if (a.length() != b.length()) return false;
        for (int i = 0; i < a.length(); i++) {
            if (a.byteAt(i) != b.byteAt(i)) return false;
        }
        return true;
    }

    private static void assertEquals(RecordMetadata metadataExpected, RecordMetadata metadataActual) {
        Assert.assertEquals("Column count must be same", metadataExpected.getColumnCount(), metadataActual.getColumnCount());
        for (int i = 0, n = metadataExpected.getColumnCount(); i < n; i++) {
            Assert.assertEquals("Column name " + i, metadataExpected.getColumnName(i), metadataActual.getColumnName(i));
            Assert.assertEquals("Column type " + i, metadataExpected.getColumnType(i), metadataActual.getColumnType(i));
        }
=======
    public static void assertCursor(CharSequence expected, RecordCursor cursor, RecordMetadata metadata, boolean header, MutableCharSink sink) {
        printCursor(cursor, metadata, header, sink);
        assertEquals(expected, sink);
    }

    public static void insert(SqlCompiler compiler, SqlExecutionContext sqlExecutionContext, CharSequence insertSql) throws SqlException {
        CompiledQuery compiledQuery = compiler.compile(insertSql, sqlExecutionContext);
        Assert.assertNotNull(compiledQuery.getInsertStatement());
        final InsertStatement insertStatement = compiledQuery.getInsertStatement();
        try (InsertMethod insertMethod = insertStatement.createMethod(sqlExecutionContext)) {
            insertMethod.execute();
            insertMethod.commit();
        }
    }

    public static void assertSql(
            SqlCompiler compiler,
            SqlExecutionContext sqlExecutionContext,
            CharSequence sql,
            MutableCharSink sink,
            CharSequence expected
    ) throws SqlException {
        printSql(
                compiler,
                sqlExecutionContext,
                sql,
                sink
        );
        assertEquals(expected, sink);
    }

    public static void assertReader(CharSequence expected, TableReader reader, MutableCharSink sink) {
        assertCursor(
                expected,
                reader.getCursor(),
                reader.getMetadata(),
                true,
                sink
        );
    }

    public static void printCursor(RecordCursor cursor, RecordMetadata metadata, boolean header, MutableCharSink sink) {
        sink.clear();
        printer.print(cursor, metadata, header, sink);
    }

    public static void printSql(
            SqlCompiler compiler,
            SqlExecutionContext sqlExecutionContext,
            CharSequence sql,
            MutableCharSink sink
    ) throws SqlException {
        try (RecordCursorFactory factory = compiler.compile(sql, sqlExecutionContext).getRecordCursorFactory()) {
            try (RecordCursor cursor = factory.getCursor(sqlExecutionContext)) {
                printCursor(cursor, factory.getMetadata(), true, sink);
            }
        }
    }

    public static void assertEqualsIgnoreCase(CharSequence expected, CharSequence actual) {
        assertEqualsIgnoreCase(null, expected, actual);
    }

    public static void assertEqualsIgnoreCase(String message, CharSequence expected, CharSequence actual) {
        if (expected == null && actual == null) {
            return;
        }

        if (expected != null && actual == null) {
            Assert.fail("Expected: \n`" + expected + "`but have NULL");
        }

        if (expected == null) {
            Assert.fail("Expected: NULL but have \n`" + actual + "`\n");
        }

        if (expected.length() != actual.length()) {
            Assert.assertEquals(message, expected, actual);
        }

        for (int i = 0; i < expected.length(); i++) {
            if (Character.toLowerCase(expected.charAt(i)) != Character.toLowerCase(actual.charAt(i))) {
                Assert.assertEquals(message, expected, actual);
            }
        }
    }

    public static int getJavaVersion() {
        String version = System.getProperty("java.version");
        if(version.startsWith("1.")) {
            version = version.substring(2, 3);
        } else {
            int dot = version.indexOf(".");
            if(dot != -1) { version = version.substring(0, dot); }
        } return Integer.parseInt(version);
    }

    public static void createTestPath(CharSequence root) {
        try (Path path = new Path().of(root).$()) {
            if (Files.exists(path)) {
                return;
            }
            Files.mkdirs(path.of(root).slash$(), 509);
        }
    }

    public static void removeTestPath(CharSequence root) {
        Path path = Path.getThreadLocal(root);
        Files.rmdir(path.slash$());
    }


    public static void createPopulateTable(
            SqlCompiler compiler,
            SqlExecutionContext sqlExecutionContext,
            TableModel tableModel,
            int totalRows,
            String startDate,
            int partitionCount) throws NumericException, SqlException {
        createPopulateTable(tableModel.getTableName(), compiler, sqlExecutionContext, tableModel, totalRows, startDate, partitionCount);
    }

    public static void createPopulateTable(
            CharSequence tableName,
            SqlCompiler compiler,
            SqlExecutionContext sqlExecutionContext,
            TableModel tableModel,
            int totalRows,
            String startDate,
            int partitionCount) throws NumericException, SqlException {
        long fromTimestamp = IntervalUtils.parseFloorPartialDate(startDate);

        long increment = 0;
        if (tableModel.getPartitionBy() != PartitionBy.NONE) {
            Timestamps.TimestampAddMethod partitionAdd = TableUtils.getPartitionAdd(tableModel.getPartitionBy());
            long toTs = partitionAdd.calculate(fromTimestamp, partitionCount) - fromTimestamp - Timestamps.SECOND_MICROS;
            increment = totalRows > 0 ? Math.max(toTs / totalRows, 1) : 0;
        }

        StringBuilder sql = new StringBuilder();
        sql.append("create table ").append(tableName).append(" as (").append(Misc.EOL).append("select").append(Misc.EOL);
        for (int i = 0; i < tableModel.getColumnCount(); i++) {
            int colType = tableModel.getColumnType(i);
            CharSequence colName = tableModel.getColumnName(i);
            switch (colType) {
                case ColumnType.INT:
                    sql.append("cast(x as int) ").append(colName);
                    break;
                case ColumnType.STRING:
                    sql.append("CAST(x as STRING) ").append(colName);
                    break;
                case ColumnType.LONG:
                    sql.append("x ").append(colName);
                    break;
                case ColumnType.DOUBLE:
                    sql.append("x / 1000.0 ").append(colName);
                    break;
                case ColumnType.TIMESTAMP:
                    sql.append("CAST(").append(fromTimestamp).append("L AS TIMESTAMP) + x * ").append(increment).append("  ").append(colName);
                    break;
                case ColumnType.SYMBOL:
                    sql.append("rnd_symbol(4,4,4,2) ").append(colName);
                    break;
                case ColumnType.BOOLEAN:
                    sql.append("rnd_boolean() ").append(colName);
                    break;
                case ColumnType.FLOAT:
                    sql.append("CAST(x / 1000.0 AS FLOAT) ").append(colName);
                    break;
                case ColumnType.DATE:
                    sql.append("CAST(").append(fromTimestamp).append("L AS DATE) ").append(colName);
                    break;
                case ColumnType.LONG256:
                    sql.append("CAST(x AS LONG256) ").append(colName);
                    break;
                case ColumnType.BYTE:
                    sql.append("CAST(x AS BYTE) ").append(colName);
                    break;
                case ColumnType.CHAR:
                    sql.append("CAST(x AS CHAR) ").append(colName);
                    break;
                case ColumnType.SHORT:
                    sql.append("CAST(x AS SHORT) ").append(colName);
                    break;
                default:
                    throw new UnsupportedOperationException();
            }
            if (i < tableModel.getColumnCount() - 1) {
                sql.append("," + Misc.EOL);
            }
        }

        sql.append(Misc.EOL + "from long_sequence(").append(totalRows).append(")");
        sql.append(")" + Misc.EOL);
        if (tableModel.getTimestampIndex() != -1) {
            CharSequence timestampCol = tableModel.getColumnName(tableModel.getTimestampIndex());
            sql.append(" timestamp(").append(timestampCol).append(")");
        }
        if (tableModel.getPartitionBy() != PartitionBy.NONE) {
            sql.append(" Partition By ").append(PartitionBy.toString(tableModel.getPartitionBy()));
        }
        compiler.compile(sql.toString(), sqlExecutionContext);
>>>>>>> d503a5de
    }

    @FunctionalInterface
    public interface LeakProneCode {
        void run() throws Exception;
    }
}<|MERGE_RESOLUTION|>--- conflicted
+++ resolved
@@ -24,15 +24,6 @@
 
 package io.questdb.test.tools;
 
-<<<<<<< HEAD
-import io.questdb.cairo.ColumnType;
-import io.questdb.cairo.sql.Record;
-import io.questdb.cairo.sql.RecordCursor;
-import io.questdb.cairo.sql.RecordMetadata;
-import io.questdb.std.*;
-import io.questdb.std.datetime.microtime.TimestampFormatUtils;
-import io.questdb.std.datetime.millitime.DateFormatUtils;
-=======
 import io.questdb.cairo.*;
 import io.questdb.cairo.sql.*;
 import io.questdb.griffin.CompiledQuery;
@@ -43,7 +34,6 @@
 import io.questdb.std.*;
 import io.questdb.std.datetime.microtime.Timestamps;
 import io.questdb.std.str.MutableCharSink;
->>>>>>> d503a5de
 import io.questdb.std.str.Path;
 import org.junit.Assert;
 
@@ -389,97 +379,6 @@
         }
     }
 
-<<<<<<< HEAD
-    public static void assertEquals(RecordCursor cursorExpected, RecordMetadata metadataExpected, RecordCursor cursorActual, RecordMetadata metadataActual) {
-        assertEquals(metadataExpected, metadataActual);
-        Record r = cursorExpected.getRecord();
-        Record l = cursorActual.getRecord();
-        long rowNum = 0;
-        while (cursorExpected.hasNext()) {
-            Assert.assertTrue("Actual cursor does not have record at " + rowNum++, cursorActual.hasNext());
-            for (int i = 0; i < metadataExpected.getColumnCount(); i++) {
-                String columnName = metadataExpected.getColumnName(i);
-                try {
-                    switch (metadataExpected.getColumnType(i)) {
-                        case ColumnType.DATE:
-                            Assert.assertEquals(r.getDate(i), l.getDate(i));
-                            break;
-                        case ColumnType.TIMESTAMP:
-                            Assert.assertEquals(r.getTimestamp(i), l.getTimestamp(i));
-                            break;
-                        case ColumnType.DOUBLE:
-                            Assert.assertEquals(r.getDouble(i), l.getDouble(i), Numbers.MAX_SCALE);
-                            break;
-                        case ColumnType.FLOAT:
-                            Assert.assertEquals(r.getFloat(i), l.getFloat(i), 4);
-                            break;
-                        case ColumnType.INT:
-                            Assert.assertEquals(r.getInt(i), l.getInt(i));
-                            break;
-                        case ColumnType.STRING:
-                            Assert.assertEquals(r.getStr(i), l.getStr(i));
-                            break;
-                        case ColumnType.SYMBOL:
-                            // null == null
-                            if (r.getSym(i) != l.getSym(i)) {
-                                Assert.assertEquals(r.getSym(i).toString(), l.getSym(i).toString());
-                            }
-                            break;
-                        case ColumnType.SHORT:
-                            Assert.assertEquals(r.getShort(i), l.getShort(i));
-                            break;
-                        case ColumnType.CHAR:
-                            Assert.assertEquals(r.getChar(i), l.getChar(i));
-                            break;
-                        case ColumnType.LONG:
-                            Assert.assertEquals(r.getLong(i), l.getLong(i));
-                            break;
-                        case ColumnType.BYTE:
-                            Assert.assertEquals(r.getByte(i), l.getByte(i));
-                            break;
-                        case ColumnType.BOOLEAN:
-                            Assert.assertEquals(r.getBool(i), l.getBool(i));
-                            break;
-                        case ColumnType.BINARY:
-                            Assert.assertTrue(columnName, areEqual(r.getBin(i), l.getBin(i)));
-                            break;
-                        case ColumnType.LONG256:
-                            Assert.assertTrue(columnName, areEqual(r.getLong256A(i), l.getLong256A(i)));
-                            break;
-                        default:
-                            // Unknown record type.
-                            assert false;
-                            break;
-                    }
-                } catch (AssertionError e) {
-                    throw new AssertionError(String.format("Row %d column %s %s", i, columnName, e.getMessage()));
-                }
-            }
-        }
-    }
-
-    private static boolean areEqual(Long256 a, Long256 b) {
-        return a.getLong0() == b.getLong0()
-                && a.getLong1() == b.getLong1()
-                && a.getLong2() == b.getLong2()
-                && a.getLong3() == b.getLong3();
-    }
-
-    public static boolean areEqual(BinarySequence a, BinarySequence b) {
-        if (a.length() != b.length()) return false;
-        for (int i = 0; i < a.length(); i++) {
-            if (a.byteAt(i) != b.byteAt(i)) return false;
-        }
-        return true;
-    }
-
-    private static void assertEquals(RecordMetadata metadataExpected, RecordMetadata metadataActual) {
-        Assert.assertEquals("Column count must be same", metadataExpected.getColumnCount(), metadataActual.getColumnCount());
-        for (int i = 0, n = metadataExpected.getColumnCount(); i < n; i++) {
-            Assert.assertEquals("Column name " + i, metadataExpected.getColumnName(i), metadataActual.getColumnName(i));
-            Assert.assertEquals("Column type " + i, metadataExpected.getColumnType(i), metadataActual.getColumnType(i));
-        }
-=======
     public static void assertCursor(CharSequence expected, RecordCursor cursor, RecordMetadata metadata, boolean header, MutableCharSink sink) {
         printCursor(cursor, metadata, header, sink);
         assertEquals(expected, sink);
@@ -682,7 +581,6 @@
             sql.append(" Partition By ").append(PartitionBy.toString(tableModel.getPartitionBy()));
         }
         compiler.compile(sql.toString(), sqlExecutionContext);
->>>>>>> d503a5de
     }
 
     @FunctionalInterface
