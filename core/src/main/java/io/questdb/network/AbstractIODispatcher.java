/*******************************************************************************
 *     ___                  _   ____  ____
 *    / _ \ _   _  ___  ___| |_|  _ \| __ )
 *   | | | | | | |/ _ \/ __| __| | | |  _ \
 *   | |_| | |_| |  __/\__ \ |_| |_| | |_) |
 *    \__\_\\__,_|\___||___/\__|____/|____/
 *
 *  Copyright (c) 2014-2019 Appsicle
 *  Copyright (c) 2019-2020 QuestDB
 *
 *  Licensed under the Apache License, Version 2.0 (the "License");
 *  you may not use this file except in compliance with the License.
 *  You may obtain a copy of the License at
 *
 *  http://www.apache.org/licenses/LICENSE-2.0
 *
 *  Unless required by applicable law or agreed to in writing, software
 *  distributed under the License is distributed on an "AS IS" BASIS,
 *  WITHOUT WARRANTIES OR CONDITIONS OF ANY KIND, either express or implied.
 *  See the License for the specific language governing permissions and
 *  limitations under the License.
 *
 ******************************************************************************/

package io.questdb.network;

import io.questdb.log.Log;
import io.questdb.log.LogFactory;
import io.questdb.mp.*;
import io.questdb.std.LongMatrix;
import io.questdb.std.datetime.millitime.MillisecondClock;

import java.util.concurrent.atomic.AtomicInteger;

public abstract class AbstractIODispatcher<C extends IOContext> extends SynchronizedJob implements IODispatcher<C>, EagerThreadSetup {
    protected static final int M_TIMESTAMP = 0;
    protected static final int M_FD = 1;
    protected final Log LOG;
    protected final RingQueue<IOEvent<C>> interestQueue;
    protected final MPSequence interestPubSeq;
    protected final SCSequence interestSubSeq;
    protected final long serverFd;
    protected final RingQueue<IOEvent<C>> ioEventQueue;
    protected final SPSequence ioEventPubSeq;
    protected final MCSequence ioEventSubSeq;
    protected final MillisecondClock clock;
    protected final int activeConnectionLimit;
    protected final IOContextFactory<C> ioContextFactory;
    protected final NetworkFacade nf;
    protected final int initialBias;
    protected final AtomicInteger connectionCount = new AtomicInteger();
    protected final RingQueue<IOEvent<C>> disconnectQueue;
    protected final MPSequence disconnectPubSeq;
    protected final SCSequence disconnectSubSeq;
    protected final QueueConsumer<IOEvent<C>> disconnectContextRef = this::disconnectContext;
    protected final long idleConnectionTimeout;
    protected final LongMatrix<C> pending = new LongMatrix<>(4);
    private final int sndBufSize;
    private final int rcvBufSize;

    public AbstractIODispatcher(
            IODispatcherConfiguration configuration,
            IOContextFactory<C> ioContextFactory
    ) {
        this.LOG = LogFactory.getLog(configuration.getDispatcherLogName());
        this.nf = configuration.getNetworkFacade();
        this.serverFd = nf.socketTcp(false);

        this.interestQueue = new RingQueue<>(IOEvent::new, configuration.getInterestQueueCapacity());
        this.interestPubSeq = new MPSequence(interestQueue.getCapacity());
        this.interestSubSeq = new SCSequence();
        this.interestPubSeq.then(this.interestSubSeq).then(this.interestPubSeq);

        this.ioEventQueue = new RingQueue<>(IOEvent::new, configuration.getIOQueueCapacity());
        this.ioEventPubSeq = new SPSequence(configuration.getIOQueueCapacity());
        this.ioEventSubSeq = new MCSequence(configuration.getIOQueueCapacity());
        this.ioEventPubSeq.then(this.ioEventSubSeq).then(this.ioEventPubSeq);

        this.disconnectQueue = new RingQueue<>(IOEvent::new, configuration.getIOQueueCapacity());
        this.disconnectPubSeq = new MPSequence(disconnectQueue.getCapacity());
        this.disconnectSubSeq = new SCSequence();
        this.disconnectPubSeq.then(this.disconnectSubSeq).then(this.disconnectPubSeq);

        this.clock = configuration.getClock();
        this.activeConnectionLimit = configuration.getActiveConnectionLimit();
        this.ioContextFactory = ioContextFactory;
        this.initialBias = configuration.getInitialBias();
        this.idleConnectionTimeout = configuration.getIdleConnectionTimeout() > 0 ? configuration.getIdleConnectionTimeout() : Long.MIN_VALUE;

        this.sndBufSize = configuration.getSndBufSize();
        this.rcvBufSize = configuration.getRcvBufSize();

        if (nf.bindTcp(this.serverFd, configuration.getBindIPv4Address(), configuration.getBindPort())) {
            nf.listen(this.serverFd, configuration.getListenBacklog());
        } else {
            throw NetworkError.instance(nf.errno()).couldNotBindSocket(
                    configuration.getDispatcherLogName(),
                    configuration.getBindIPv4Address(),
                    configuration.getBindPort()
            );
        }
    }

    @Override
    public void setup() {
        if (ioContextFactory instanceof EagerThreadSetup) {
            ((EagerThreadSetup) ioContextFactory).setup();
        }
    }

    @Override
    public void close() {
        processDisconnects();
        nf.close(serverFd, LOG);

        for (int i = 0, n = pending.size(); i < n; i++) {
            doDisconnect(pending.get(i));
        }

        interestSubSeq.consumeAll(interestQueue, this.disconnectContextRef);
        ioEventSubSeq.consumeAll(ioEventQueue, this.disconnectContextRef);
    }

    @Override
    public int getConnectionCount() {
        return connectionCount.get();
    }

    @Override
    public void registerChannel(C context, int operation) {
        long cursor = interestPubSeq.nextBully();
        IOEvent<C> evt = interestQueue.get(cursor);
        evt.context = context;
        evt.operation = operation;
        LOG.debug().$("queuing [fd=").$(context.getFd()).$(", op=").$(operation).$(']').$();
        interestPubSeq.done(cursor);
    }

    @Override
    public boolean processIOQueue(IORequestProcessor<C> processor) {
        long cursor = ioEventSubSeq.next();
        while (cursor == -2) {
            cursor = ioEventSubSeq.next();
        }

        if (cursor > -1) {
            IOEvent<C> event = ioEventQueue.get(cursor);
            C connectionContext = event.context;
            final int operation = event.operation;
            ioEventSubSeq.done(cursor);
            processor.onRequest(operation, connectionContext);
            return true;
        }

        return false;
    }

    @Override
    public void disconnect(C context) {
        final long cursor = disconnectPubSeq.nextBully();
        assert cursor > -1;
        disconnectQueue.get(cursor).context = context;
        disconnectPubSeq.done(cursor);
    }

    protected void accept(long timestamp) {
        while (true) {
            // this accept is greedy, rather than to rely on epoll(or similar) to
            // fire accept requests at us one at a time we will be actively accepting
            // until nothing left.

            long fd = nf.accept(serverFd);

            if (fd < 0) {
                if (nf.errno() != Net.EWOULDBLOCK) {
                    LOG.error().$("could not accept [ret=").$(fd).$(", errno=").$(nf.errno()).$(']').$();
                }
                return;
            }

            final int connectionCount = this.connectionCount.get();
            if (connectionCount == activeConnectionLimit) {
                LOG.error().$("connection limit exceeded [fd=").$(fd)
                        .$(", connectionCount=").$(connectionCount)
                        .$(", activeConnectionLimit=").$(activeConnectionLimit)
                        .$(']').$();
                nf.close(fd, LOG);
                return;
            }

            if (nf.configureNonBlocking(fd) < 0) {
                LOG.error().$("could not configure non-blocking [fd=").$(fd).$(", errno=").$(nf.errno()).$(']').$();
                nf.close(fd, LOG);
                return;
            }

<<<<<<< HEAD
            nf.setTcpNoDelay(fd, true);
=======
            if (nf.setTcpNoDelay(fd, true) < 0) {
                LOG.error().$("could not configure no delay [fd=").$(fd).$(", errno=").$(nf.errno()).$(']').$();
                nf.close(fd, LOG);
                return;
            }
>>>>>>> f11e29ef

            if (sndBufSize > 0) {
                nf.setSndBuf(fd, sndBufSize);
            }

            if (rcvBufSize > 0) {
                nf.setRcvBuf(fd, rcvBufSize);
            }

            LOG.info().$("connected [ip=").$ip(nf.getPeerIP(fd)).$(", fd=").$(fd).$(']').$();
            this.connectionCount.incrementAndGet();
            addPending(fd, timestamp);
        }
    }

    private void addPending(long fd, long timestamp) {
        // append to pending
        // all rows below watermark will be registered with kqueue
        int r = pending.addRow();
        LOG.debug().$("pending [row=").$(r).$(", fd=").$(fd).$(']').$();
        pending.set(r, M_TIMESTAMP, timestamp);
        pending.set(r, M_FD, fd);
        pending.set(r, ioContextFactory.newInstance(fd, this));
        pendingAdded(r);
    }


    private void disconnectContext(IOEvent<C> event) {
        doDisconnect(event.context);
    }

    protected void doDisconnect(C context) {
        if (context == null || context.invalid()) {
            return;
        }
        final long fd = context.getFd();
        LOG.info()
                .$("disconnected [ip=").$ip(nf.getPeerIP(fd))
                .$(", fd=").$(fd)
                .$(']').$();
        nf.close(fd, LOG);
        ioContextFactory.done(context);
        connectionCount.decrementAndGet();
    }

    protected void logSuccess(IODispatcherConfiguration configuration) {
        LOG.advisory()
                .$("listening on ")
                .$(configuration.getBindIPv4Address()).$(':').$(configuration.getBindPort())
                .$(" [fd=").$(serverFd).$(']').$();
    }

    protected abstract void pendingAdded(int index);

    protected void processDisconnects() {
        disconnectSubSeq.consumeAll(disconnectQueue, this.disconnectContextRef);
    }

    protected void publishOperation(int operation, C context) {
        long cursor = ioEventPubSeq.nextBully();
        IOEvent<C> evt = ioEventQueue.get(cursor);
        evt.context = context;
        evt.operation = operation;
        ioEventPubSeq.done(cursor);
        LOG.debug().$("fired [fd=").$(context.getFd()).$(", op=").$(evt.operation).$(", pos=").$(cursor).$(']').$();
    }
}<|MERGE_RESOLUTION|>--- conflicted
+++ resolved
@@ -194,15 +194,11 @@
                 return;
             }
 
-<<<<<<< HEAD
-            nf.setTcpNoDelay(fd, true);
-=======
             if (nf.setTcpNoDelay(fd, true) < 0) {
                 LOG.error().$("could not configure no delay [fd=").$(fd).$(", errno=").$(nf.errno()).$(']').$();
                 nf.close(fd, LOG);
                 return;
             }
->>>>>>> f11e29ef
 
             if (sndBufSize > 0) {
                 nf.setSndBuf(fd, sndBufSize);
