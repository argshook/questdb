--- conflicted
+++ resolved
@@ -24,58 +24,6 @@
 
 package io.questdb.cairo;
 
-import static io.questdb.cairo.StatusCode.CANNOT_ATTACH_MISSING_PARTITION;
-import static io.questdb.cairo.StatusCode.PARTITION_ALREADY_ATTACHED;
-import static io.questdb.cairo.StatusCode.PARTITION_EMPTY;
-import static io.questdb.cairo.StatusCode.TABLE_HAS_SYMBOLS;
-import static io.questdb.cairo.TableUtils.DETACHED_DIR_MARKER;
-import static io.questdb.cairo.TableUtils.FILE_SUFFIX_D;
-import static io.questdb.cairo.TableUtils.FILE_SUFFIX_I;
-import static io.questdb.cairo.TableUtils.META_COLUMN_DATA_RESERVED;
-import static io.questdb.cairo.TableUtils.META_FILE_NAME;
-import static io.questdb.cairo.TableUtils.META_FLAG_BIT_INDEXED;
-import static io.questdb.cairo.TableUtils.META_FLAG_BIT_SEQUENTIAL;
-import static io.questdb.cairo.TableUtils.META_OFFSET_COLUMN_TYPES;
-import static io.questdb.cairo.TableUtils.META_OFFSET_COUNT;
-import static io.questdb.cairo.TableUtils.META_OFFSET_PARTITION_BY;
-import static io.questdb.cairo.TableUtils.META_OFFSET_TABLE_ID;
-import static io.questdb.cairo.TableUtils.META_OFFSET_TIMESTAMP_INDEX;
-import static io.questdb.cairo.TableUtils.META_PREV_FILE_NAME;
-import static io.questdb.cairo.TableUtils.META_SWAP_FILE_NAME;
-import static io.questdb.cairo.TableUtils.TODO_FILE_NAME;
-import static io.questdb.cairo.TableUtils.TODO_RESTORE_META;
-import static io.questdb.cairo.TableUtils.TODO_TRUNCATE;
-import static io.questdb.cairo.TableUtils.TXN_FILE_NAME;
-import static io.questdb.cairo.TableUtils.dFile;
-import static io.questdb.cairo.TableUtils.fmtDay;
-import static io.questdb.cairo.TableUtils.fmtMonth;
-import static io.questdb.cairo.TableUtils.fmtYear;
-import static io.questdb.cairo.TableUtils.getColumnNameOffset;
-import static io.questdb.cairo.TableUtils.getColumnType;
-import static io.questdb.cairo.TableUtils.getIndexBlockCapacity;
-import static io.questdb.cairo.TableUtils.getPartitionAdd;
-import static io.questdb.cairo.TableUtils.getPartitionCeil;
-import static io.questdb.cairo.TableUtils.getPartitionDateFmt;
-import static io.questdb.cairo.TableUtils.getPartitionFloor;
-import static io.questdb.cairo.TableUtils.iFile;
-import static io.questdb.cairo.TableUtils.isColumnIndexed;
-import static io.questdb.cairo.TableUtils.isSequential;
-import static io.questdb.cairo.TableUtils.lockName;
-import static io.questdb.cairo.TableUtils.openMetaSwapFile;
-import static io.questdb.cairo.TableUtils.readColumnTop;
-import static io.questdb.cairo.TableUtils.readPartitionSizeMinMax;
-import static io.questdb.cairo.TableUtils.setPathForPartition;
-import static io.questdb.cairo.TableUtils.topFile;
-import static io.questdb.cairo.TableUtils.validate;
-import static io.questdb.std.Files.isDots;
-
-import java.io.Closeable;
-import java.util.concurrent.atomic.AtomicInteger;
-import java.util.concurrent.atomic.AtomicLong;
-import java.util.function.LongConsumer;
-
-import org.jetbrains.annotations.NotNull;
-
 import io.questdb.MessageBus;
 import io.questdb.MessageBusImpl;
 import io.questdb.cairo.SymbolMapWriter.TransientSymbolCountChangeHandler;
@@ -83,53 +31,29 @@
 import io.questdb.cairo.sql.Record;
 import io.questdb.cairo.sql.RecordMetadata;
 import io.questdb.cairo.sql.SymbolTable;
-import io.questdb.cairo.vm.AppendOnlyVirtualMemory;
-import io.questdb.cairo.vm.ContiguousVirtualMemory;
-import io.questdb.cairo.vm.MappedReadOnlyMemory;
-import io.questdb.cairo.vm.MappedReadWriteMemory;
-import io.questdb.cairo.vm.PagedMappedReadWriteMemory;
-import io.questdb.cairo.vm.SinglePageMappedReadOnlyPageMemory;
-import io.questdb.cairo.vm.VmUtils;
-import io.questdb.cairo.vm.WriteOnlyVirtualMemory;
+import io.questdb.cairo.vm.*;
 import io.questdb.griffin.SqlException;
 import io.questdb.log.Log;
 import io.questdb.log.LogFactory;
-import io.questdb.mp.MPSequence;
-import io.questdb.mp.RingQueue;
-import io.questdb.mp.SOCountDownLatch;
-import io.questdb.mp.SOUnboundedCountDownLatch;
-import io.questdb.mp.Sequence;
-import io.questdb.mp.Worker;
-import io.questdb.std.BinarySequence;
-import io.questdb.std.CharSequenceHashSet;
-import io.questdb.std.CharSequenceIntHashMap;
-import io.questdb.std.Chars;
-import io.questdb.std.Files;
-import io.questdb.std.FilesFacade;
-import io.questdb.std.FindVisitor;
-import io.questdb.std.Long256;
-import io.questdb.std.LongList;
-import io.questdb.std.Misc;
-import io.questdb.std.Numbers;
-import io.questdb.std.NumericException;
-import io.questdb.std.ObjList;
-import io.questdb.std.Os;
-import io.questdb.std.Sinkable;
-import io.questdb.std.Unsafe;
-import io.questdb.std.Vect;
+import io.questdb.mp.*;
+import io.questdb.std.*;
 import io.questdb.std.datetime.DateFormat;
 import io.questdb.std.datetime.microtime.TimestampFormatUtils;
 import io.questdb.std.datetime.microtime.Timestamps;
 import io.questdb.std.str.LPSZ;
 import io.questdb.std.str.NativeLPSZ;
 import io.questdb.std.str.Path;
-import io.questdb.tasks.ColumnIndexerTask;
-import io.questdb.tasks.O3PurgeDiscoveryTask;
-import io.questdb.tasks.OutOfOrderCopyTask;
-import io.questdb.tasks.OutOfOrderOpenColumnTask;
-import io.questdb.tasks.OutOfOrderPartitionTask;
-import io.questdb.tasks.OutOfOrderSortTask;
-import io.questdb.tasks.OutOfOrderUpdPartitionSizeTask;
+import io.questdb.tasks.*;
+import org.jetbrains.annotations.NotNull;
+
+import java.io.Closeable;
+import java.util.concurrent.atomic.AtomicInteger;
+import java.util.concurrent.atomic.AtomicLong;
+import java.util.function.LongConsumer;
+
+import static io.questdb.cairo.StatusCode.*;
+import static io.questdb.cairo.TableUtils.*;
+import static io.questdb.std.Files.isDots;
 
 public class TableWriter implements Closeable {
     public static final int TIMESTAMP_MERGE_ENTRY_BYTES = Long.BYTES * 2;
@@ -749,11 +673,7 @@
      * <b>Pending rows</b>
      * <p>This method will cancel pending rows by calling {@link #cancelRow()}. Data in partially appended row will be lost.</p>
      *
-<<<<<<< HEAD
-     * @param commitMode commit durability mode.
-=======
      * @param commitMode                      commit durability mode.
->>>>>>> 9e422dc6
      * @param lastTimestampHysteresisInMicros if > 0 then do a partial commit, leaving the rows within the hysteresis in a new uncommitted transaction
      */
     private void commit(int commitMode, long lastTimestampHysteresisInMicros) {
@@ -767,11 +687,7 @@
         if (inTransaction()) {
 
             if (oooRowCount > 0) {
-<<<<<<< HEAD
-                oooProcess(lastTimestampHysteresisInMicros);
-=======
                 o3Process(lastTimestampHysteresisInMicros);
->>>>>>> 9e422dc6
             }
 
             if (commitMode != CommitMode.NOSYNC) {
@@ -2400,9 +2316,6 @@
         }
     }
 
-<<<<<<< HEAD
-    private void oooProcess(long lastTimestampHysteresisInMicros) {
-=======
     private void o3MoveUncommitted(final int timestampIndex) {
         // Move uncommitted (in order) rows from the end of the last committed column files into the reorder memory
         // TODO use memcpy and make parallel
@@ -2467,7 +2380,6 @@
     }
 
     private void o3Process(long lastTimestampHysteresisInMicros) {
->>>>>>> 9e422dc6
         o3PartitionRemoveCandidates.clear();
         oooErrorCount.set(0);
         final int workerId;
@@ -2482,16 +2394,10 @@
         long maxTimestamp = txFile.getMaxTimestamp();
         this.lastPartitionTimestamp = timestampFloorMethod.floor(maxTimestamp);
         try {
-<<<<<<< HEAD
-            if (lastTimestampHysteresisInMicros > 0 && txFile.getAppendedPartitionCount() == 1) {
-                oooMoveUncommittedInOrderRowsToMergeSpace(timestampIndex);
-            }
-=======
             o3MoveUncommitted(timestampIndex);
             // move uncommitted is liable to change max timestamp
             // however we need to identify last partition before max timestamp skips to NULL for example
             maxTimestamp = txFile.getMaxTimestamp();
->>>>>>> 9e422dc6
 
             // we may need to re-use file descriptors when this partition is the "current" one
             // we cannot open file again due to sharing violation
@@ -2677,69 +2583,6 @@
         setAppendPosition(txFile.getTransientRowCount(), true);
     }
 
-<<<<<<< HEAD
-    private void oooMoveUncommittedInOrderRowsToMergeSpace(final int timestampIndex) {
-        // Move uncommitted (in order) rows from the end of the last committed column files into the reorder memory
-        // TODO use memcpy and make parallel
-        long committedTransientRowCount = txFile.getCommittedTransientRowCount();
-        long uncommittedRowCount = txFile.getTransientRowCount() - txFile.getCommittedTransientRowCount() - oooRowCount;
-        if (uncommittedRowCount > 0) {
-            int pow2ColSize = ColumnType.pow2SizeOf(ColumnType.TIMESTAMP);
-            AppendOnlyVirtualMemory sourceMem = getPrimaryColumn(timestampIndex);
-            long sourceOffset = committedTransientRowCount << pow2ColSize;
-            for (long n = 0; n < uncommittedRowCount; n++) {
-                long ts = sourceMem.getLong(sourceOffset + (n << pow2ColSize));
-                timestampMergeMem.putLong(ts);
-                timestampMergeMem.putLong(oooRowCount + n);
-            }
-            sourceMem.jumpTo(sourceOffset);
-            long totalNewRowCount = uncommittedRowCount + oooRowCount;
-            for (int colIndex = 0; colIndex < columnCount; colIndex++) {
-                if (colIndex != timestampIndex) {
-                    pow2ColSize = ColumnType.pow2SizeOf(metadata.getColumnType(colIndex));
-                    ContiguousVirtualMemory targetDataMem = oooColumns.get(getPrimaryColumnIndex(colIndex));
-                    ContiguousVirtualMemory targetIndexMem = oooColumns.get(getSecondaryColumnIndex(colIndex));
-                    sourceMem = getPrimaryColumn(colIndex);
-                    long extendedSize;
-                    long newSize;
-                    long sourceAddress;
-                    long appendOffset;
-                    long appendAddress;
-
-                    if (null == targetIndexMem) {
-                        newSize = totalNewRowCount << pow2ColSize;
-                        appendOffset = targetDataMem.getAppendOffset();
-                        extendedSize = uncommittedRowCount << pow2ColSize;
-                        sourceOffset = committedTransientRowCount << pow2ColSize;
-                    } else {
-                        AppendOnlyVirtualMemory sourceIndexMem = getSecondaryColumn(colIndex);
-                        appendOffset = targetDataMem.getAppendOffset();
-                        long sourceStartOffset = sourceIndexMem.getLong(committedTransientRowCount << 3);
-                        OutOfOrderUtils.shiftCopyFixedSizeColumnData(sourceStartOffset - appendOffset, sourceIndexMem.addressOf(committedTransientRowCount << 3), 0,
-                                uncommittedRowCount << 3, targetIndexMem.addressOf(targetIndexMem.getAppendOffset()));
-                        long sourceEndOffset = sourceMem.getAppendOffset();
-                        extendedSize = sourceEndOffset - sourceStartOffset;
-                        sourceOffset = sourceStartOffset;
-                        targetIndexMem.jumpTo(targetIndexMem.getAppendOffset() + uncommittedRowCount << 3);
-                        sourceIndexMem.jumpTo(committedTransientRowCount << 3);
-                    }
-
-                    newSize = appendOffset + extendedSize;
-                    targetDataMem.jumpTo(newSize);
-                    appendAddress = targetDataMem.addressOf(appendOffset);
-                    sourceMem.jumpTo(sourceOffset);
-                    sourceAddress = sourceMem.addressOf(sourceOffset);
-                    Vect.memcpy(sourceAddress, appendAddress, extendedSize);
-                }
-            }
-            txFile.resetToLastPartition(committedTransientRowCount);
-            oooRowCount += uncommittedRowCount;
-            transientRowCountBeforeOutOfOrder = committedTransientRowCount;
-        }
-    }
-
-=======
->>>>>>> 9e422dc6
     private void oooCleanupBeyondHysteresisRows(int timestampIndex) {
         long sourceOffset = oooRowCount << 4;
         timestampMergeMem.jumpTo(0);
