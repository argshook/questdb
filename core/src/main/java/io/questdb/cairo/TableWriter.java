--- conflicted
+++ resolved
@@ -124,6 +124,7 @@
 import io.questdb.std.str.NativeLPSZ;
 import io.questdb.std.str.Path;
 import io.questdb.tasks.ColumnIndexerTask;
+import io.questdb.tasks.O3PurgeDiscoveryTask;
 import io.questdb.tasks.OutOfOrderCopyTask;
 import io.questdb.tasks.OutOfOrderOpenColumnTask;
 import io.questdb.tasks.OutOfOrderPartitionTask;
@@ -769,16 +770,12 @@
 
             updateIndexes();
             txFile.commit(commitMode, this.denseSymbolMapWriters);
-<<<<<<< HEAD
             if (oooRowCount > 0) {
                 // OOO rows remain due to hysteresis
                 transientRowCountBeforeOutOfOrder = txFile.getTransientRowCount();
                 txFile.append(oooRowCount);
             }
-            oooProcessPartitionRemoveCandidates();
-=======
             o3ProcessPartitionRemoveCandidates();
->>>>>>> fa708b4a
         }
     }
 
@@ -2384,13 +2381,8 @@
         }
     }
 
-<<<<<<< HEAD
     private void oooProcess(long lastTimestampHysteresisInMicros) {
-        oooPartitionRemoveCandidates.clear();
-=======
-    private void oooProcess() {
         o3PartitionRemoveCandidates.clear();
->>>>>>> fa708b4a
         oooErrorCount.set(0);
         final int workerId;
         final Thread thread = Thread.currentThread();
@@ -2592,7 +2584,6 @@
         setAppendPosition(txFile.getTransientRowCount(), true);
     }
 
-<<<<<<< HEAD
     private void oooMoveUncommittedInOrderRowsToMergeSpace(final int timestampIndex) {
         // Move uncommitted (in order) rows from the end of the last committed column files into the reorder memory
         // TODO use memcpy and make parallel
@@ -2695,9 +2686,9 @@
         try {
             long minTxn = TxnScoreboard.getMin(txnScoreboard);
             if (minTxn == txFile.getTxn() - 1 && TxnScoreboard.getCount(txnScoreboard, minTxn) == 0) {
-                for (int i = 0, n = oooPartitionRemoveCandidates.size(); i < n; i += 2) {
-                    final long timestamp = oooPartitionRemoveCandidates.getQuick(i);
-                    final long txn = oooPartitionRemoveCandidates.getQuick(i + 1);
+                for (int i = 0, n = o3PartitionRemoveCandidates.size(); i < n; i += 2) {
+                    final long timestamp = o3PartitionRemoveCandidates.getQuick(i);
+                    final long txn = o3PartitionRemoveCandidates.getQuick(i + 1);
                     setPathForPartition(
                             other,
                             partitionBy,
@@ -2709,13 +2700,11 @@
                 }
             }
         } finally {
-            oooPartitionRemoveCandidates.clear();
+            o3PartitionRemoveCandidates.clear();
             other.trimTo(rootLen);
         }
     }
 
-=======
->>>>>>> fa708b4a
     private void oooProcessPartitionSafe(
             int workerId,
             MPSequence updSizePubSeq,
