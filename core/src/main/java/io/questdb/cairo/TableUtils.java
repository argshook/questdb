/*******************************************************************************
 *     ___                  _   ____  ____
 *    / _ \ _   _  ___  ___| |_|  _ \| __ )
 *   | | | | | | |/ _ \/ __| __| | | |  _ \
 *   | |_| | |_| |  __/\__ \ |_| |_| | |_) |
 *    \__\_\\__,_|\___||___/\__|____/|____/
 *
 *  Copyright (c) 2014-2019 Appsicle
 *  Copyright (c) 2019-2020 QuestDB
 *
 *  Licensed under the Apache License, Version 2.0 (the "License");
 *  you may not use this file except in compliance with the License.
 *  You may obtain a copy of the License at
 *
 *  http://www.apache.org/licenses/LICENSE-2.0
 *
 *  Unless required by applicable law or agreed to in writing, software
 *  distributed under the License is distributed on an "AS IS" BASIS,
 *  WITHOUT WARRANTIES OR CONDITIONS OF ANY KIND, either express or implied.
 *  See the License for the specific language governing permissions and
 *  limitations under the License.
 *
 ******************************************************************************/

package io.questdb.cairo;

import io.questdb.cairo.sql.SymbolTable;
import io.questdb.griffin.SqlException;
import io.questdb.log.Log;
import io.questdb.log.LogFactory;
import io.questdb.std.*;
import io.questdb.std.microtime.DateFormatCompiler;
import io.questdb.std.microtime.TimestampFormat;
import io.questdb.std.microtime.TimestampFormatUtils;
import io.questdb.std.microtime.Timestamps;
import io.questdb.std.str.LPSZ;
import io.questdb.std.str.Path;

public final class TableUtils {
    public static final int TABLE_EXISTS = 0;
    public static final int TABLE_DOES_NOT_EXIST = 1;
    public static final int TABLE_RESERVED = 2;
    public static final String META_FILE_NAME = "_meta";
    public static final String TXN_FILE_NAME = "_txn";
    public static final String UPGRADE_FILE_NAME = "_upgrade.d";
    public static final int INITIAL_TXN = 0;
    public static final int NULL_LEN = -1;
    public static final int ANY_TABLE_VERSION = -1;
    public static final long TX_OFFSET_TRANSIENT_ROW_COUNT = 8;
    public static final long TX_OFFSET_FIXED_ROW_COUNT = 16;
    public static final long TX_OFFSET_STRUCT_VERSION = 40;
    public static final long TX_OFFSET_TXN_CHECK = 64;
    public static final long META_OFFSET_COUNT = 0;
    public static final long META_OFFSET_TIMESTAMP_INDEX = 8;
    public static final long META_OFFSET_VERSION = 12;
    public static final long META_OFFSET_TABLE_ID = 16;
    public static final String FILE_SUFFIX_I = ".i";
    public static final String FILE_SUFFIX_D = ".d";
    static final int MIN_INDEX_VALUE_BLOCK_SIZE = Numbers.ceilPow2(4);
    static final byte TODO_RESTORE_META = 2;
    static final byte TODO_TRUNCATE = 1;
    static final TimestampFormat fmtDay;
    static final TimestampFormat fmtMonth;
    static final TimestampFormat fmtYear;
    static final String ARCHIVE_FILE_NAME = "_archive";
    static final String DEFAULT_PARTITION_NAME = "default";
    // transaction file structure
    static final long TX_OFFSET_TXN = 0;
    static final long TX_OFFSET_MIN_TIMESTAMP = 24;
    static final long TX_OFFSET_MAX_TIMESTAMP = 32;
    static final long TX_OFFSET_DATA_VERSION = 48;
    static final long TX_OFFSET_PARTITION_TABLE_VERSION = 56;
    static final long TX_OFFSET_MAP_WRITER_COUNT = 72;
    /**
     * TXN file structure
     * struct {
     * long txn;
     * long transient_row_count; // rows count in last partition
     * long fixed_row_count; // row count in table excluding count in last partition
     * long max_timestamp; // last timestamp written to table
     * long struct_version; // data structure version; whenever columns added or removed this version changes.
     * long partition_version; // version that increments whenever non-current partitions are modified/added/removed
     * long txn_check; // same as txn - sanity check for concurrent reads and writes
     * int  map_writer_count; // symbol writer count
     * int  map_writer_position[map_writer_count]; // position of each of map writers
     * }
     * <p>
     * TableUtils.resetTxn() writes to this file, it could be using different offsets, beware
     */

    static final String META_SWAP_FILE_NAME = "_meta.swp";
    static final String META_PREV_FILE_NAME = "_meta.prev";
    // INT - symbol map count, this is a variable part of transaction file
    // below this offset we will have INT values for symbol map size
    static final long META_OFFSET_PARTITION_BY = 4;
    static final long META_COLUMN_DATA_SIZE = 16;
    static final long META_COLUMN_DATA_RESERVED = 3;
    static final long META_OFFSET_COLUMN_TYPES = 128;
    static final int META_FLAG_BIT_INDEXED = 1;
    static final int META_FLAG_BIT_SEQUENTIAL = 1 << 1;
    static final String TODO_FILE_NAME = "_todo";
    private static final int MIN_SYMBOL_CAPACITY = 2;
    private static final int MAX_SYMBOL_CAPACITY = Numbers.ceilPow2(Integer.MAX_VALUE);
    private static final int MAX_SYMBOL_CAPACITY_CACHED = Numbers.ceilPow2(1_000_000);
    private static final int MAX_INDEX_VALUE_BLOCK_SIZE = Numbers.ceilPow2(8 * 1024 * 1024);
    private final static Log LOG = LogFactory.getLog(TableUtils.class);

    private TableUtils() {
    }

    public static void createTable(
            FilesFacade ff,
            AppendMemory memory,
            Path path,
            @Transient CharSequence root,
            TableStructure structure,
            int mkDirMode,
            int tableId
    ) {
        createTable(ff, memory, path, root, structure, mkDirMode, ColumnType.VERSION, tableId);
    }

    public static void createTable(
            FilesFacade ff,
            AppendMemory memory,
            Path path,
            @Transient CharSequence root,
            TableStructure structure,
            int mkDirMode,
            int tableVersion,
            int tableId
    ) {
        path.of(root).concat(structure.getTableName());

        if (ff.mkdirs(path.put(Files.SEPARATOR).$(), mkDirMode) != 0) {
            throw CairoException.instance(ff.errno()).put("could not create [dir=").put(path).put(']');
        }

        final int rootLen = path.length();

        try (AppendMemory mem = memory) {
            mem.of(ff, path.trimTo(rootLen).concat(META_FILE_NAME).$(), ff.getPageSize());
            final int count = structure.getColumnCount();
            mem.putInt(count);
            mem.putInt(structure.getPartitionBy());
            mem.putInt(structure.getTimestampIndex());
            mem.putInt(tableVersion);
            mem.putInt(tableId);
            mem.jumpTo(TableUtils.META_OFFSET_COLUMN_TYPES);

            for (int i = 0; i < count; i++) {
                mem.putByte((byte) structure.getColumnType(i));
                long flags = 0;
                if (structure.isIndexed(i)) {
                    flags |= META_FLAG_BIT_INDEXED;
                }

                if (structure.isSequential(i)) {
                    flags |= META_FLAG_BIT_SEQUENTIAL;
                }

                mem.putLong(flags);
                mem.putInt(structure.getIndexBlockCapacity(i));
                mem.skip(META_COLUMN_DATA_RESERVED); // reserved
            }
            for (int i = 0; i < count; i++) {
                mem.putStr(structure.getColumnName(i));
            }

            // create symbol maps
            int symbolMapCount = 0;
            for (int i = 0; i < count; i++) {
                if (structure.getColumnType(i) == ColumnType.SYMBOL) {
                    SymbolMapWriter.createSymbolMapFiles(
                            ff,
                            mem,
                            path.trimTo(rootLen),
                            structure.getColumnName(i),
                            structure.getSymbolCapacity(i),
                            structure.getSymbolCacheFlag(i)
                    );
                    symbolMapCount++;
                }
            }
            mem.of(ff, path.trimTo(rootLen).concat(TXN_FILE_NAME).$(), ff.getPageSize());
            TableUtils.resetTxn(mem, symbolMapCount, 0L, INITIAL_TXN);
        }
    }

    public static int exists(FilesFacade ff, Path path, CharSequence root, CharSequence name) {
        return exists(ff, path, root, name, 0, name.length());
    }

    public static int exists(FilesFacade ff, Path path, CharSequence root, CharSequence name, int lo, int hi) {
        path.of(root).concat(name, lo, hi).$();
        if (ff.exists(path)) {
            // prepare to replace trailing \0
            if (ff.exists(path.chopZ().concat(TXN_FILE_NAME).$())) {
                return TABLE_EXISTS;
            } else {
                return TABLE_RESERVED;
            }
        } else {
            return TABLE_DOES_NOT_EXIST;
        }
    }

    public static long getColumnNameOffset(int columnCount) {
        return META_OFFSET_COLUMN_TYPES + columnCount * META_COLUMN_DATA_SIZE;
    }

    public static int getColumnType(ReadOnlyColumn metaMem, int columnIndex) {
        return metaMem.getByte(META_OFFSET_COLUMN_TYPES + columnIndex * META_COLUMN_DATA_SIZE);
    }

    public static long getPartitionTableIndexOffset(int symbolWriterCount, int index) {
        return getPartitionTableSizeOffset(symbolWriterCount) + 4 + index * 8;
    }

    public static long getPartitionTableSizeOffset(int symbolWriterCount) {
        return getSymbolWriterIndexOffset(symbolWriterCount);
    }

    public static long getSymbolWriterIndexOffset(int index) {
        return TX_OFFSET_MAP_WRITER_COUNT + 4 + index * 4L;
    }

    public static long getTxMemSize(int symbolWriterCount, int removedPartitionsCount) {
        return getPartitionTableIndexOffset(symbolWriterCount, removedPartitionsCount);
    }

    public static boolean isValidColumnName(CharSequence seq) {
        for (int i = 0, l = seq.length(); i < l; i++) {
            char c = seq.charAt(i);
            switch (c) {
                case ' ':
                case '?':
                case '.':
                case ',':
                case '\'':
                case '\"':
                case '\\':
                case '/':
                case '\0':
                case ':':
                case ')':
                case '(':
                case '+':
                case '-':
                case '*':
                case '%':
                case '~':
                case 0xfeff: // UTF-8 BOM (Byte Order Mark) can appear at the beginning of a character stream
                    return false;
                default:
                    break;
            }
        }
        return true;
    }

    public static long lock(FilesFacade ff, Path path) {
        long fd = ff.openRW(path);
        if (fd == -1) {
            LOG.error().$("cannot open '").$(path).$("' to lock [errno=").$(ff.errno()).$(']').$();
            return -1L;
        }

        if (ff.lock(fd) != 0) {
            LOG.error().$("cannot lock '").$(path).$("' [errno=").$(ff.errno()).$(", fd=").$(fd).$(']').$();
            ff.close(fd);
            return -1L;
        }

        return fd;
    }

    public static void lockName(Path path) {
        path.put(".lock").$();
    }

    public static long openFileRWOrFail(FilesFacade ff, LPSZ path) {
        long fd = ff.openRW(path);
        if (fd > 0) {
            return fd;
        }

        throw CairoException.instance(ff.errno()).put("Could not open file [path=").put(path).put(']');

    }

    public static void resetTxn(VirtualMemory txMem, int symbolMapCount, long txn, long dataVersion) {
        // txn to let readers know table is being reset
        txMem.putLong(TX_OFFSET_TXN, txn);
        Unsafe.getUnsafe().storeFence();

        // transient row count
        txMem.putLong(TX_OFFSET_TRANSIENT_ROW_COUNT, 0);
        // fixed row count
        txMem.putLong(TX_OFFSET_FIXED_ROW_COUNT, 0);
        // min timestamp value in table
        txMem.putLong(TX_OFFSET_MIN_TIMESTAMP, Long.MAX_VALUE);
        // max timestamp value in table
        txMem.putLong(TX_OFFSET_MAX_TIMESTAMP, Long.MIN_VALUE);
        // structure version
        txMem.putLong(TX_OFFSET_STRUCT_VERSION, 0);
        // data version
        txMem.putLong(TX_OFFSET_DATA_VERSION, dataVersion);

        txMem.putInt(TX_OFFSET_MAP_WRITER_COUNT, symbolMapCount);
        for (int i = 0; i < symbolMapCount; i++) {
            txMem.putInt(getSymbolWriterIndexOffset(i), 0);
        }

        Unsafe.getUnsafe().storeFence();
        // txn check
        txMem.putLong(TX_OFFSET_TXN_CHECK, txn);

        // partition update count
        txMem.putInt(getPartitionTableSizeOffset(symbolMapCount), 0);

        // make sure we put append pointer behind our data so that
        // files does not get truncated when closing
        txMem.jumpTo(getPartitionTableIndexOffset(symbolMapCount, 0));
    }

    /**
     * Sets the path to the directory of a partition taking into account the timestamp and the partitioning scheme.
     *
     * @param path        Set to the root directory for a table, this will be updated to the root directory of the partition
     * @param partitionBy Partitioning scheme
     * @param timestamp   A timestamp in the partition
     * @return The last timestamp in the partition
     */
    public static long setPathForPartition(Path path, int partitionBy, long timestamp) {
        int y, m, d;
        boolean leap;
        path.put(Files.SEPARATOR);
        final long partitionHi;
        switch (partitionBy) {
            case PartitionBy.DAY:
                y = Timestamps.getYear(timestamp);
                leap = Timestamps.isLeapYear(y);
                m = Timestamps.getMonthOfYear(timestamp, y, leap);
                d = Timestamps.getDayOfMonth(timestamp, y, m, leap);
                TimestampFormatUtils.append000(path, y);
                path.put('-');
                TimestampFormatUtils.append0(path, m);
                path.put('-');
                TimestampFormatUtils.append0(path, d);

                partitionHi = Timestamps.yearMicros(y, leap)
                        + Timestamps.monthOfYearMicros(m, leap)
                        + (d - 1) * Timestamps.DAY_MICROS + 24 * Timestamps.HOUR_MICROS - 1;
                break;
            case PartitionBy.MONTH:
                y = Timestamps.getYear(timestamp);
                leap = Timestamps.isLeapYear(y);
                m = Timestamps.getMonthOfYear(timestamp, y, leap);
                TimestampFormatUtils.append000(path, y);
                path.put('-');
                TimestampFormatUtils.append0(path, m);

                partitionHi = Timestamps.yearMicros(y, leap)
                        + Timestamps.monthOfYearMicros(m, leap)
                        + Timestamps.getDaysPerMonth(m, leap) * 24L * Timestamps.HOUR_MICROS - 1;
                break;
            case PartitionBy.YEAR:
                y = Timestamps.getYear(timestamp);
                leap = Timestamps.isLeapYear(y);
                TimestampFormatUtils.append000(path, y);
                partitionHi = Timestamps.addYear(Timestamps.yearMicros(y, leap), 1) - 1;
                break;
            default:
                path.put(DEFAULT_PARTITION_NAME);
                partitionHi = Long.MAX_VALUE;
                break;
        }

        return partitionHi;
    }

    public static int toIndexKey(int symbolKey) {
        return symbolKey == SymbolTable.VALUE_IS_NULL ? 0 : symbolKey + 1;
    }

    public static void validate(FilesFacade ff, ReadOnlyColumn metaMem, CharSequenceIntHashMap nameIndex) {
        try {
            final int metaVersion = metaMem.getInt(TableUtils.META_OFFSET_VERSION);
            if (ColumnType.VERSION != metaVersion && metaVersion != 404) {
                throw validationException(metaMem).put("Metadata version does not match runtime version");
            }

            final int columnCount = metaMem.getInt(META_OFFSET_COUNT);
            long offset = getColumnNameOffset(columnCount);

            if (offset < columnCount || (
                    columnCount > 0 && (offset < 0 || offset >= ff.length(metaMem.getFd())))) {
                throw validationException(metaMem).put("Incorrect columnCount: ").put(columnCount);
            }

            final int timestampIndex = metaMem.getInt(META_OFFSET_TIMESTAMP_INDEX);
            if (timestampIndex < -1 || timestampIndex >= columnCount) {
                throw validationException(metaMem).put("Timestamp index is outside of columnCount");
            }

            if (timestampIndex != -1) {
                int timestampType = getColumnType(metaMem, timestampIndex);
                if (timestampType != ColumnType.TIMESTAMP) {
                    throw validationException(metaMem).put("Timestamp column must be TIMESTAMP, but found ").put(ColumnType.nameOf(timestampType));
                }
            }

            // validate column types and index attributes
            for (int i = 0; i < columnCount; i++) {
                int type = getColumnType(metaMem, i);
                if (ColumnType.sizeOf(type) == -1) {
                    throw validationException(metaMem).put("Invalid column type ").put(type).put(" at [").put(i).put(']');
                }

                if (isColumnIndexed(metaMem, i)) {
                    if (type != ColumnType.SYMBOL) {
                        throw validationException(metaMem).put("Index flag is only supported for SYMBOL").put(" at [").put(i).put(']');
                    }

                    if (getIndexBlockCapacity(metaMem, i) < 2) {
                        throw validationException(metaMem).put("Invalid index value block capacity ").put(getIndexBlockCapacity(metaMem, i)).put(" at [").put(i).put(']');
                    }
                }
            }

            // validate column names
            for (int i = 0; i < columnCount; i++) {
                CharSequence name = metaMem.getStr(offset);
                if (name == null || name.length() < 1) {
                    throw validationException(metaMem).put("NULL column name at [").put(i).put(']');
                }

                if (nameIndex.put(name, i)) {
                    offset += ReadOnlyMemory.getStorageLength(name);
                } else {
                    throw validationException(metaMem).put("Duplicate column: ").put(name).put(" at [").put(i).put(']');
                }
            }
        } catch (CairoException e) {
            nameIndex.clear();
            throw e;
        }
    }

    public static void validateIndexValueBlockSize(int position, int indexValueBlockSize) throws SqlException {
        if (indexValueBlockSize < MIN_INDEX_VALUE_BLOCK_SIZE) {
            throw SqlException.$(position, "min index block capacity is ").put(MIN_INDEX_VALUE_BLOCK_SIZE);
        }
        if (indexValueBlockSize > MAX_INDEX_VALUE_BLOCK_SIZE) {
            throw SqlException.$(position, "max index block capacity is ").put(MAX_INDEX_VALUE_BLOCK_SIZE);
        }
    }

    public static void validateSymbolCapacity(int position, int symbolCapacity) throws SqlException {
        if (symbolCapacity < MIN_SYMBOL_CAPACITY) {
            throw SqlException.$(position, "min symbol capacity is ").put(MIN_SYMBOL_CAPACITY);
        }
        if (symbolCapacity > MAX_SYMBOL_CAPACITY) {
            throw SqlException.$(position, "max symbol capacity is ").put(MAX_SYMBOL_CAPACITY);
        }
    }

    public static void validateSymbolCapacityCached(boolean cache, int symbolCapacity, int cacheKeywordPosition) throws SqlException {
        if (cache && symbolCapacity > MAX_SYMBOL_CAPACITY_CACHED) {
            throw SqlException.$(cacheKeywordPosition, "max cached symbol capacity is ").put(MAX_SYMBOL_CAPACITY_CACHED);
        }
    }

    static long readLongAtOffset(FilesFacade ff, Path path, long tempMem8b, long offset) {
        long fd = ff.openRO(path);
        if (fd == -1) {
            throw CairoException.instance(ff.errno()).put("Cannot open: ").put(path);
        }

        try {
            if (ff.read(fd, tempMem8b, Long.BYTES, offset) != Long.BYTES) {
                throw CairoException.instance(ff.errno()).put("Cannot read: ").put(path);
            }
            return Unsafe.getUnsafe().getLong(tempMem8b);
        } finally {
            ff.close(fd);
        }
    }

    /**
     * path member variable has to be set to location of "top" file.
     *
     * @return number of rows column doesn't have when column was added to table that already had data.
     */
    static long readColumnTop(FilesFacade ff, Path path, CharSequence name, int plen, long buf) {
        try {
            if (ff.exists(topFile(path.chopZ(), name))) {
                long fd = ff.openRO(path);
                try {
                    if (ff.read(fd, buf, 8, 0) != 8) {
                        throw CairoException.instance(Os.errno()).put("Cannot read top of column ").put(path);
                    }
                    return Unsafe.getUnsafe().getLong(buf);
                } finally {
                    ff.close(fd);
                }
            }
            return 0L;
        } finally {
            path.trimTo(plen);
        }
    }

<<<<<<< HEAD
    public static LPSZ dFile(Path path, CharSequence columnName) {
        return path.concat(columnName).put(".d").$();
=======
    static LPSZ dFile(Path path, CharSequence columnName) {
        return path.concat(columnName).put(FILE_SUFFIX_D).$();
>>>>>>> a54b8a7d
    }

    static LPSZ topFile(Path path, CharSequence columnName) {
        return path.concat(columnName).put(".top").$();
    }

    static LPSZ iFile(Path path, CharSequence columnName) {
        return path.concat(columnName).put(FILE_SUFFIX_I).$();
    }

    static long getColumnFlags(ReadOnlyColumn metaMem, int columnIndex) {
        return metaMem.getLong(META_OFFSET_COLUMN_TYPES + columnIndex * META_COLUMN_DATA_SIZE + 1);
    }

    static boolean isColumnIndexed(ReadOnlyColumn metaMem, int columnIndex) {
        return (getColumnFlags(metaMem, columnIndex) & META_FLAG_BIT_INDEXED) != 0;
    }

    static boolean isSequential(ReadOnlyColumn metaMem, int columnIndex) {
        return (getColumnFlags(metaMem, columnIndex) & META_FLAG_BIT_SEQUENTIAL) != 0;
    }

    static int getIndexBlockCapacity(ReadOnlyColumn metaMem, int columnIndex) {
        return metaMem.getInt(META_OFFSET_COLUMN_TYPES + columnIndex * META_COLUMN_DATA_SIZE + 9);
    }

    static int openMetaSwapFile(FilesFacade ff, AppendMemory mem, Path path, int rootLen, int retryCount) {
        try {
            path.concat(META_SWAP_FILE_NAME).$();
            int l = path.length();
            int index = 0;
            do {
                if (index > 0) {
                    path.trimTo(l).put('.').put(index);
                    path.$();
                }

                if (!ff.exists(path) || ff.remove(path)) {
                    try {
                        mem.of(ff, path, ff.getPageSize());
                        return index;
                    } catch (CairoException e) {
                        // right, cannot open file for some reason?
                        LOG.error()
                                .$("could not open swap [file=").$(path)
                                .$(", errno=").$(e.getErrno())
                                .$(']').$();
                    }
                } else {
                    LOG.error()
                            .$("could not remove swap [file=").$(path)
                            .$(", errno=").$(ff.errno())
                            .$(']').$();
                }
            } while (++index < retryCount);
            throw CairoException.instance(0).put("Cannot open indexed file. Max number of attempts reached [").put(index).put("]. Last file tried: ").put(path);
        } finally {
            path.trimTo(rootLen);
        }
    }

    static String getTodoText(long code) {
        switch ((int) (code & 0xff)) {
            case TODO_TRUNCATE:
                return "truncate";
            case TODO_RESTORE_META:
                return "restore meta";
            default:
                // really impossible to happen, but we keep this line to comply with Murphy's law.
                return "unknown";
        }
    }

    private static CairoException validationException(ReadOnlyColumn mem) {
        return CairoException.instance(0).put("Invalid metadata at fd=").put(mem.getFd()).put(". ");
    }

    static boolean isSamePartition(long timestampA, long timestampB, int partitionBy) {
        switch (partitionBy) {
            case PartitionBy.NONE:
                return true;
            case PartitionBy.DAY:
                return Timestamps.floorDD(timestampA) == Timestamps.floorDD(timestampB);
            case PartitionBy.MONTH:
                return Timestamps.floorMM(timestampA) == Timestamps.floorMM(timestampB);
            case PartitionBy.YEAR:
                return Timestamps.floorYYYY(timestampA) == Timestamps.floorYYYY(timestampB);
            default:
                throw CairoException.instance(0).put("Cannot compare timestamps for unsupported partition type: [").put(partitionBy).put(']');
        }
    }

    static long readPartitionSize(FilesFacade ff, Path path, long tempMem8b) {
        int plen = path.length();
        try {
            if (ff.exists(path.concat(ARCHIVE_FILE_NAME).$())) {
                long fd = ff.openRO(path);
                if (fd == -1) {
                    throw CairoException.instance(Os.errno()).put("Cannot open: ").put(path);
                }

                try {
                    if (ff.read(fd, tempMem8b, 8, 0) != 8) {
                        throw CairoException.instance(Os.errno()).put("Cannot read: ").put(path);
                    }
                    return Unsafe.getUnsafe().getLong(tempMem8b);
                } finally {
                    ff.close(fd);
                }
            } else {
                throw CairoException.instance(0).put("Doesn't exist: ").put(path);
            }
        } finally {
            path.trimTo(plen);
        }
    }

    static {
        DateFormatCompiler compiler = new DateFormatCompiler();
        fmtDay = compiler.compile("yyyy-MM-dd");
        fmtMonth = compiler.compile("yyyy-MM");
        fmtYear = compiler.compile("yyyy");
    }
}<|MERGE_RESOLUTION|>--- conflicted
+++ resolved
@@ -512,13 +512,8 @@
         }
     }
 
-<<<<<<< HEAD
     public static LPSZ dFile(Path path, CharSequence columnName) {
-        return path.concat(columnName).put(".d").$();
-=======
-    static LPSZ dFile(Path path, CharSequence columnName) {
         return path.concat(columnName).put(FILE_SUFFIX_D).$();
->>>>>>> a54b8a7d
     }
 
     static LPSZ topFile(Path path, CharSequence columnName) {
